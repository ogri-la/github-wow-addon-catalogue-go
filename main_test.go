package main

import (
<<<<<<< HEAD
=======
	"fmt"
>>>>>>> cc93a06d
	"os"
	"path/filepath"
	"regexp"
	"sync"
	"testing"
	"time"

	"github.com/stretchr/testify/assert"
	"github.com/stretchr/testify/require"
)

func Test_parse_toc_filename(t *testing.T) {
	cases := map[string][]string{
		"Foo.toc":          {"Foo", ""},
		"Foo-mainline.toc": {"Foo", MainlineFlavor},
		"Foo_mainline.toc": {"Foo", MainlineFlavor},
		//"Foo.mainline.toc": {"Foo", MainlineFlavor}, // todo: this *should* work

		"Foo-classic.toc": {"Foo", VanillaFlavor},
		"Foo-bcc.toc":     {"Foo", TBCFlavor},
		"Foo-wrath.toc":   {"Foo", WrathFlavor},
		"Foo-cata.toc":    {"Foo", CataFlavor},

		"Foo-1.0.toc":          {"Foo-1.0", ""},
		"Foo-1.0-mainline.toc": {"Foo-1.0", MainlineFlavor},
		"Foo-1.0_mainline.toc": {"Foo-1.0", MainlineFlavor},
		//"Foo-1.0.mainline.toc": {"Foo-1.0", MainlineFlavor}, // todo: this *should* work

		"Foo-1.0-classic.toc": {"Foo-1.0", VanillaFlavor},
		"Foo-1.0-vanilla.toc": {"Foo-1.0", VanillaFlavor},
		"Array_Vanilla.toc":   {"Array", VanillaFlavor},

		"Foo-1.0-bcc.toc": {"Foo-1.0", TBCFlavor},
		"Foo-1.0-tbc.toc": {"Foo-1.0", TBCFlavor},

		"Foo-1.0-wrath.toc":  {"Foo-1.0", WrathFlavor},
		"Foo-1.0-wotlk.toc":  {"Foo-1.0", WrathFlavor},
		"Foo-1.0-wotlkc.toc": {"Foo-1.0", WrathFlavor},

		"Foo-1.0-cata.toc": {"Foo-1.0", CataFlavor},

		// bit of an edgecase, filename has a space in it.
		"Loot-A-Rang Matic Reforged.toc": {"Loot-A-Rang Matic Reforged", ""},
	}
	for given, expected := range cases {
		actual_filename, actual_flavor := parse_toc_filename(given)
		expected_filename, expected_flavor := expected[0], expected[1]
		assert.Equal(t, expected_filename, actual_filename)
		assert.Equal(t, expected_flavor, actual_flavor)
	}
}

func Test_is_toc_file(t *testing.T) {
	cases := map[string]bool{
		"":                         false,
		"-_!@#$%^&*(":              false, // gibberish
		"Foo":                      false, // top level file
		"Foo/Bar":                  false, // no '.toc'
		"Foo/Bar.toc":              false, // 'Foo' must match 'Bar'
		"Foo/Foo/Foo.toc":          false, // nested
		"Foo/foo.toc":              true,  // 'Foo' matches 'foo' ignoring case.
		"Foo/fOo.toc":              true,  // 'Foo' matches 'fOo' ignoring case.
		"Foo/Foo.toc":              true,
		"Foo/Foo-wrath.toc":        true,
		"Foo/Foo_wrath.toc":        true,
		"Foo-1.0/Foo-1.0.toc":      true,
		"Foo-1.0/Foo-1.0-cata.toc": true,
		"Foo-1.0/Foo-1.0_cata.toc": true,

		// case insensitive
		"Foo/Foo-WRATH.toc": true,
		"Foo/Foo-WrAtH.ToC": true,

		// addon name contain itself contains a game track (Classic)
		"JadeUI-Classic/JadeUI-Classic.toc": true,
		"JadeUI-Vanilla/JadeUI-Vanilla.toc": true,
		"JadeUI-Vanilla/JadeUI-Classic.toc": true, // works because flavors coerced from aliases

		// space in name
		"Loot-A-Rang Matic Reforged/Loot-A-Rang Matic Reforged.toc": true,

		// apostrophe
		"Ranoth's utility/Ranoth's utility.toc":       true,
		"RanothsUtility-v1.3.19/Ranoth's utility.toc": false, // version information in folder name.

		// exclamation mark
		"!!!GarbageProtector/!!!GarbageProtector-Mainline.toc": true,
	}
	for given, expected := range cases {
		assert.Equal(t, expected, is_toc_file(given), given)
	}
}

func Test_is_excluded(t *testing.T) {
	cases := map[string]bool{
		"":           false, // matches nothing
		"foo":        false,
		"foo/":       true, // matches 'foo/'
		"foo/bar":    true, // matches 'foo/'
		"foo/barbaz": true, // matches 'foo/'
	}
	blacklist := map[string]bool{
		"foo/": true,
	}
	var filter *regexp.Regexp
	for repo_fullname, expected := range cases {
		_, actual := is_excluded(blacklist, filter, repo_fullname)
		assert.Equal(t, expected, actual)
	}
}

func Test_title_case(t *testing.T) {
	cases := map[string]string{
		"":           "",
		"title case": "Title Case",
		"Title case": "Title Case",
		"Title Case": "Title Case",
		"title-case": "Title-Case",
		"title_case": "Title_case",
		"TITLE CASE": "Title Case",
	}
	for given, expected := range cases {
		assert.Equal(t, expected, title_case(given))
	}
}

func Test_interface_number_to_flavor(t *testing.T) {
	cases := map[string]Flavor{
		"10000":  VanillaFlavor,
		"13000":  VanillaFlavor,
		"20000":  TBCFlavor,
		"20500":  TBCFlavor,
		"30000":  WrathFlavor,
		"30400":  WrathFlavor,
		"30403":  WrathFlavor,
		"40000":  CataFlavor,
		"40400":  CataFlavor,
		"50000":  MistsFlavor,
		"100206": MainlineFlavor,
		"110000": MainlineFlavor,
		"120000": MainlineFlavor,
		// "130000": ...

		// whitespace is ignored

		" 100206 ": MainlineFlavor,
	}
	for interface_number, expected := range cases {
		actual, err := interface_number_to_flavor(interface_number)
		assert.Nil(t, err)
		assert.Equal(t, expected, actual)
	}
}

func Test_interface_value_to_flavor_list(t *testing.T) {
	cases := map[string][]Flavor{
		"10000": {VanillaFlavor},

		"20000":  {TBCFlavor},
		"30000":  {WrathFlavor},
		"40000":  {CataFlavor},
		"50000":  {MistsFlavor},
		"110000": {MainlineFlavor},

		"10000, 20000":                      {VanillaFlavor, TBCFlavor},
		"10000, 20000, 30000":               {VanillaFlavor, TBCFlavor, WrathFlavor},
		"10000, 20000, 30000, 40000":        {VanillaFlavor, TBCFlavor, WrathFlavor, CataFlavor},
		"10000, 20000, 30000, 40000, 50000": {VanillaFlavor, TBCFlavor, WrathFlavor, CataFlavor, MistsFlavor},

		// from the wiki
		"100206, 40400, 11502": {MainlineFlavor, CataFlavor, VanillaFlavor},

		// whitespace is ignored
		" 100206 ": {MainlineFlavor},
	}
	for interface_number, expected := range cases {
		actual, err := interface_value_to_flavor_list(interface_number)
		assert.Nil(t, err)
		assert.Equal(t, expected, actual)
	}
}

func Test_interface_value_to_flavor_list__bad_cases(t *testing.T) {
	cases := []string{
		"",         // empty
		"990000",   // outside known range
		"100206, ", // trailing comma
	}
	for _, given := range cases {
		_, err := interface_value_to_flavor_list(given)
		assert.NotNil(t, err)
	}
}

func Test_guess_game_track(t *testing.T) {
	cases := map[string][]string{
		"":              {"", ""},
		"foo":           {"", ""},
		"classic":       {"classic", VanillaFlavor},
		"vanilla":       {"vanilla", VanillaFlavor},
		"fooclassicbar": {"classic", VanillaFlavor},
		"foovanillabar": {"vanilla", VanillaFlavor},
	}
	for given, expected := range cases {
		expected_match, expected_flavor := expected[0], expected[1]
		actual_match, actual_flavor := guess_game_track(given)
		assert.Equal(t, expected_match, actual_match)
		assert.Equal(t, expected_flavor, actual_flavor)
	}
}

func Test_format_bytes(t *testing.T) {
	cases := map[int64]string{
		0:                   "0 B",
		1:                   "1 B",
		1023:                "1023 B",
		1024:                "1.0 KiB",
		1536:                "1.5 KiB",
		1048576:             "1.0 MiB",
		1572864:             "1.5 MiB",
		1073741824:          "1.0 GiB",
		10737418240:         "10.0 GiB",
		1099511627776:       "1.0 TiB",
		1125899906842624:    "1.0 PiB",
		1152921504606846976: "1.0 EiB",
	}
	for given, expected := range cases {
		actual := format_bytes(given)
		assert.Equal(t, expected, actual, "format_bytes(%d)", given)
	}
}

func Test_format_duration(t *testing.T) {
	cases := map[time.Duration]string{
		0:                               "0s",
		1 * time.Second:                 "1s",
		30 * time.Second:                "30s",
		59 * time.Second:                "59s",
		60 * time.Second:                "1.0m",
		90 * time.Second:                "1.5m",
		59*time.Minute + 59*time.Second: "60.0m",
		60 * time.Minute:                "1.0h",
		90 * time.Minute:                "1.5h",
		23 * time.Hour:                  "23.0h",
		24 * time.Hour:                  "1.0d",
		36 * time.Hour:                  "1.5d",
		168 * time.Hour:                 "7.0d",
		-1 * time.Second:                "-1s",
		-60 * time.Second:               "-1.0m",
		-60 * time.Minute:               "-1.0h",
		-24 * time.Hour:                 "-1.0d",
	}
	for given, expected := range cases {
		actual := format_duration(given)
		assert.Equal(t, expected, actual, "format_duration(%v)", given)
	}
}

func Test_calculate_percentile(t *testing.T) {
	// empty case
	result := calculate_percentile([]int64{}, 0.95)
	assert.Equal(t, int64(0), result)

	// single element
	result = calculate_percentile([]int64{100}, 0.95)
	assert.Equal(t, int64(100), result)

	// sorted list
	sorted := []int64{1, 2, 3, 4, 5, 6, 7, 8, 9, 10}
	result = calculate_percentile(sorted, 0.50)
	assert.Equal(t, int64(6), result) // 50% of 10 = index 5 (6th element)

	result = calculate_percentile(sorted, 0.95)
	assert.Equal(t, int64(10), result) // 95% of 10 = index 9 (10th element)

	result = calculate_percentile(sorted, 0.99)
	assert.Equal(t, int64(10), result) // 99% of 10 = index 9 (10th element)

	// larger dataset
	large := make([]int64, 1000)
	for i := range large {
		large[i] = int64(i)
	}
	result = calculate_percentile(large, 0.95)
	assert.Equal(t, int64(950), result)
}

func Test_cache_stats_age_calculation(t *testing.T) {
	// Test that age calculation overflows with many old files
	// Simulate realistic cache scenario: 17673 files with ages around 300 days
	var totalAgeDuration time.Duration
	var totalAgeFloat64 float64
	count := 17673

	for i := 0; i < count; i++ {
		// Ages varying from 1 day to 600 days (simulate real cache)
		ageDays := 1 + (i % 600)
		age := time.Duration(ageDays) * 24 * time.Hour

		// Track using duration (can overflow)
		totalAgeDuration += age

		// Track using float64 (won't overflow)
		totalAgeFloat64 += age.Seconds()
	}

	// Calculate averages
	avgDuration := totalAgeDuration / time.Duration(count)
	avgFloat64 := totalAgeFloat64 / float64(count)
	avgFloat64Duration := time.Duration(avgFloat64 * float64(time.Second))

	// If duration overflowed, it will be negative or wildly incorrect
	// The float64 method should be accurate

	if avgDuration < 0 {
		t.Logf("Duration overflow detected: avgDuration=%v", avgDuration)
		t.Logf("Correct average (via float64): %v", avgFloat64Duration)

		// The avgDuration should NOT be negative
		// This test documents the overflow bug
		assert.True(t, avgDuration < 0, "Duration overflow causes negative average")

		// The float64 calculation should be positive and reasonable
		assert.True(t, avgFloat64Duration > 0, "Float64-based calculation should be positive")
		assert.True(t, avgFloat64Duration < 365*24*time.Hour, "Average should be less than a year")
	}
}

// Test acquiring and releasing a lock
func Test_lock_file(t *testing.T) {
	tempDir := t.TempDir()
	testFile := filepath.Join(tempDir, "test_lock")

	fh, err := os.Create(testFile)
	require.NoError(t, err)
	defer fh.Close()

	err = lock_file(fh)
	assert.NoError(t, err, "should be able to acquire lock")

	err = unlock_file(fh)
	assert.NoError(t, err, "should be able to release lock")
}

// Test that file locking prevents concurrent writes from corrupting data
func Test_file_locking_concurrent_writes(t *testing.T) {

	tempDir := t.TempDir()
	testFile := filepath.Join(tempDir, "concurrent_test")

	var wg sync.WaitGroup
	numGoroutines := 10
	writeOrder := make([]int, 0, numGoroutines)
	var orderMutex sync.Mutex

	for i := 0; i < numGoroutines; i++ {
		wg.Add(1)
		go func(id int) {
			defer wg.Done()

			// Each goroutine tries to open and write to the file
			fh, err := os.OpenFile(testFile, os.O_CREATE|os.O_WRONLY|os.O_APPEND, 0644)
			require.NoError(t, err)
			defer fh.Close()

			// Acquire exclusive lock - this should serialize access
			err = lock_file(fh)
			require.NoError(t, err)
			defer unlock_file(fh)

			// Record the order in which locks were acquired
			orderMutex.Lock()
			writeOrder = append(writeOrder, id)
			orderMutex.Unlock()

			// Simulate some work while holding the lock
			time.Sleep(10 * time.Millisecond)

			// Write data
			_, err = fh.Write([]byte{byte(id)})
			require.NoError(t, err)
		}(i)
	}

	wg.Wait()

	// Verify all goroutines completed
	assert.Equal(t, numGoroutines, len(writeOrder), "all goroutines should have acquired the lock")

	// Read the file and verify the data
	data, err := os.ReadFile(testFile)
	require.NoError(t, err)
	assert.Equal(t, numGoroutines, len(data), "file should contain data from all goroutines")
}

func Test_write_zip_cache_entry_with_locking(t *testing.T) {
	// Setup: initialize STATE with a temp directory
	tempDir := t.TempDir()
	originalState := STATE
	STATE = &State{CWD: tempDir}
	defer func() { STATE = originalState }()

	// Create the cache directory
	err := os.MkdirAll(cache_dir(), 0755)
	require.NoError(t, err)

	// Test data
	cacheKey := "test_zip_cache"
	zipContents := map[string][]byte{
		"file1.txt": []byte("content1"),
		"file2.txt": []byte("content2"),
	}

	// Write to cache
	err = write_zip_cache_entry(cacheKey, zipContents)
	assert.NoError(t, err, "should be able to write zip cache entry")

	// Verify the file was created
	cachePath := cache_path(cacheKey)
	_, err = os.Stat(cachePath)
	assert.NoError(t, err, "cache file should exist")

	// Read back and verify
	readContents, err := read_zip_cache_entry(cacheKey, func(s string) bool { return true })
	assert.NoError(t, err, "should be able to read zip cache entry")
	assert.Equal(t, zipContents, readContents, "read contents should match written contents")
}

func Test_write_zip_cache_entry_concurrent(t *testing.T) {
	// Setup: initialize STATE with a temp directory
	tempDir := t.TempDir()
	originalState := STATE
	STATE = &State{CWD: tempDir}
	defer func() { STATE = originalState }()

	// Create the cache directory
	err := os.MkdirAll(cache_dir(), 0755)
	require.NoError(t, err)

	// Test concurrent writes to different cache keys
	var wg sync.WaitGroup
	numGoroutines := 5

	for i := 0; i < numGoroutines; i++ {
		wg.Add(1)
		go func(id int) {
			defer wg.Done()

			cacheKey := "concurrent_zip_test_" + string(rune('a'+id))
			zipContents := map[string][]byte{
				"file.txt": []byte{byte(id)},
			}

			err := write_zip_cache_entry(cacheKey, zipContents)
			assert.NoError(t, err)
		}(i)
	}

	wg.Wait()

	// Verify all cache files were created correctly
	for i := 0; i < numGoroutines; i++ {
		cacheKey := "concurrent_zip_test_" + string(rune('a'+i))
		cachePath := cache_path(cacheKey)
		_, err := os.Stat(cachePath)
		assert.NoError(t, err, "cache file %d should exist", i)
	}
<<<<<<< HEAD
=======
}

func Test_calculate_total_downloads(t *testing.T) {
	// Empty releases
	assert.Equal(t, 0, calculate_total_downloads([]GithubRelease{}))

	// Single release, single asset
	releases := []GithubRelease{
		{
			Name: "v1.0.0",
			AssetList: []GithubReleaseAsset{
				{Name: "addon.zip", DownloadCount: 100},
			},
		},
	}
	assert.Equal(t, 100, calculate_total_downloads(releases))

	// Single release, multiple assets
	releases = []GithubRelease{
		{
			Name: "v1.0.0",
			AssetList: []GithubReleaseAsset{
				{Name: "addon.zip", DownloadCount: 100},
				{Name: "addon-nolib.zip", DownloadCount: 50},
				{Name: "release.json", DownloadCount: 5},
			},
		},
	}
	assert.Equal(t, 155, calculate_total_downloads(releases))

	// Multiple releases, multiple assets
	releases = []GithubRelease{
		{
			Name: "v1.0.0",
			AssetList: []GithubReleaseAsset{
				{Name: "addon.zip", DownloadCount: 100},
				{Name: "release.json", DownloadCount: 5},
			},
		},
		{
			Name: "v0.9.0",
			AssetList: []GithubReleaseAsset{
				{Name: "addon.zip", DownloadCount: 75},
			},
		},
		{
			Name: "v0.8.0",
			AssetList: []GithubReleaseAsset{
				{Name: "addon.zip", DownloadCount: 50},
				{Name: "addon-nolib.zip", DownloadCount: 25},
			},
		},
	}
	assert.Equal(t, 255, calculate_total_downloads(releases))

	// Release with no assets
	releases = []GithubRelease{
		{
			Name:      "v1.0.0",
			AssetList: []GithubReleaseAsset{},
		},
		{
			Name: "v0.9.0",
			AssetList: []GithubReleaseAsset{
				{Name: "addon.zip", DownloadCount: 100},
			},
		},
	}
	assert.Equal(t, 100, calculate_total_downloads(releases))
}

func Test_count_releases(t *testing.T) {
	// Empty releases
	assert.Equal(t, 0, count_releases([]GithubRelease{}))

	// Single release
	releases := []GithubRelease{
		{Name: "v1.0.0"},
	}
	assert.Equal(t, 1, count_releases(releases))

	// Multiple releases
	releases = []GithubRelease{
		{Name: "v1.0.0"},
		{Name: "v0.9.0"},
		{Name: "v0.8.0"},
	}
	assert.Equal(t, 3, count_releases(releases))

	// Many releases
	releases = make([]GithubRelease, 100)
	for i := range releases {
		releases[i] = GithubRelease{Name: fmt.Sprintf("v%d.0.0", i)}
	}
	assert.Equal(t, 100, count_releases(releases))
>>>>>>> cc93a06d
}<|MERGE_RESOLUTION|>--- conflicted
+++ resolved
@@ -1,10 +1,7 @@
 package main
 
 import (
-<<<<<<< HEAD
-=======
 	"fmt"
->>>>>>> cc93a06d
 	"os"
 	"path/filepath"
 	"regexp"
@@ -472,8 +469,6 @@
 		_, err := os.Stat(cachePath)
 		assert.NoError(t, err, "cache file %d should exist", i)
 	}
-<<<<<<< HEAD
-=======
 }
 
 func Test_calculate_total_downloads(t *testing.T) {
@@ -569,5 +564,4 @@
 		releases[i] = GithubRelease{Name: fmt.Sprintf("v%d.0.0", i)}
 	}
 	assert.Equal(t, 100, count_releases(releases))
->>>>>>> cc93a06d
 }